<<<<<<< HEAD
import json
=======
import time
from unittest import mock

import pytest
import responses
>>>>>>> 8d8627fa

import agentic_index_cli.internal.scrape as scrape


def test_scrape_mock(monkeypatch):
    import warnings

    warnings.filterwarnings("ignore", category=DeprecationWarning, module="responses")
    item = {
        "name": "repo",
        "full_name": "owner/repo",
        "html_url": "https://example.com/repo",
        "description": "test repo",
        "stargazers_count": 1,
        "forks_count": 0,
        "open_issues_count": 0,
        "archived": False,
        "license": {"spdx_id": "MIT"},
        "language": "Python",
        "pushed_at": "2025-01-01T00:00:00Z",
        "owner": {"login": "owner"},
    }

    def fake_get(url, params=None, headers=None):
        return scrape.http_utils.Response(
            200,
            {"X-RateLimit-Remaining": "99"},
            json.dumps({"items": [item]}),
        )

    monkeypatch.setattr(scrape.http_utils, "sync_get", fake_get)
    repos = scrape.scrape(min_stars=0, token=None)
    assert repos and repos[0]["full_name"] == "owner/repo"


import requests


@responses.activate
def test_scrape_timeout_retry(monkeypatch):
    item = {
        "name": "repo",
        "full_name": "owner/repo",
        "html_url": "https://example.com/repo",
        "description": "test repo",
        "stargazers_count": 1,
        "forks_count": 0,
        "open_issues_count": 0,
        "archived": False,
        "license": {"spdx_id": "MIT"},
        "language": "Python",
        "pushed_at": "2025-01-01T00:00:00Z",
        "owner": {"login": "owner"},
    }
    monkeypatch.setattr(scrape, "QUERIES", ["q"])
    calls = {"n": 0}

    def fake_get(url, headers=None, params=None):
        calls["n"] += 1
        if calls["n"] < 3:
            raise requests.Timeout("timeout")
        resp = mock.Mock()
        resp.status_code = 200
        resp.json.return_value = {"items": [item]}
        resp.headers = {"X-RateLimit-Remaining": "1"}
        return resp

    monkeypatch.setattr(scrape.requests, "get", fake_get)
    monkeypatch.setattr(scrape.time, "sleep", lambda s: None)
    repos = scrape.scrape(min_stars=0, token=None)
    assert calls["n"] >= 3
    assert repos[0]["full_name"] == "owner/repo"


@responses.activate
def test_scrape_timeout_fail(monkeypatch):
    monkeypatch.setattr(scrape, "QUERIES", ["q"])

    def fail_get(*a, **k):
        raise requests.Timeout("boom")

    monkeypatch.setattr(scrape.requests, "get", fail_get)
    monkeypatch.setattr(scrape.time, "sleep", lambda s: None)
    with pytest.raises(scrape.APIError):
        scrape.scrape(min_stars=0, token=None)


@responses.activate
def test_scrape_rate_limit_retry(monkeypatch):
    item = {
        "name": "repo",
        "full_name": "owner/repo",
        "html_url": "https://example.com/repo",
        "description": "test repo",
        "stargazers_count": 1,
        "forks_count": 0,
        "open_issues_count": 0,
        "archived": False,
        "license": {"spdx_id": "MIT"},
        "language": "Python",
        "pushed_at": "2025-01-01T00:00:00Z",
        "owner": {"login": "owner"},
    }
    monkeypatch.setattr(scrape, "QUERIES", ["q"])
    calls = {"n": 0}

    def rate_limit_get(url, headers=None, params=None):
        calls["n"] += 1
        resp = mock.Mock()
        if calls["n"] == 1:
            resp.status_code = 403
            resp.headers = {
                "X-RateLimit-Remaining": "0",
                "X-RateLimit-Reset": str(int(time.time())),
            }
            return resp
        resp.status_code = 200
        resp.json.return_value = {"items": [item]}
        resp.headers = {"X-RateLimit-Remaining": "1"}
        return resp

    monkeypatch.setattr(scrape.requests, "get", rate_limit_get)
    monkeypatch.setattr(scrape.time, "sleep", lambda s: None)
    repos = scrape.scrape(min_stars=0, token=None)
    assert calls["n"] >= 2
    assert repos[0]["full_name"] == "owner/repo"<|MERGE_RESOLUTION|>--- conflicted
+++ resolved
@@ -1,12 +1,5 @@
-<<<<<<< HEAD
 import json
-=======
-import time
-from unittest import mock
 
-import pytest
-import responses
->>>>>>> 8d8627fa
 
 import agentic_index_cli.internal.scrape as scrape
 
