--- conflicted
+++ resolved
@@ -26,9 +26,5 @@
 - **Non-Interactive Setup** – Allow `scripts/setup-env.sh` to read tokens from a `.env` file so CI can run without prompts.
 - **Pipeline Rollback Guide** – Provide instructions for reverting data if a refresh introduces bad results.
 - **Fixture-Based E2E Test** – Use small fixture data in `scripts/e2e_test.sh` so the pipeline can be validated quickly.
-<<<<<<< HEAD
 - **Validation Log** – See `../e2e_pipeline_validation.md` for the latest end-to-end refresh attempt and results.
 - **FunkyAF Demo** – A colorful script (`scripts/funky_demo.py`) walks developers through formatting, tests, fixture validation and a mini pipeline with rich progress bars and metrics tables.
-=======
-- **Validation Log** – See `../e2e_pipeline_validation.md` for the latest end-to-end refresh attempt and results.
->>>>>>> 9e41df81
