# Development Guide

<<<<<<< HEAD
This page explains how to set up a working environment for Agentic Index contributors.

## Workflow

```mermaid
graph TD
    A[Fork repository] --> B(Clone locally)
    B --> C(Install dependencies)
    C --> D(`pre-commit install`)
    D --> E(Make changes)
    E --> F(`pre-commit run --files <files>`)
    F --> G(`pytest -q`)
    G --> H(Push and open PR)
```

## Quick setup

Run the helper script to prepare your environment:

```bash
source scripts/setup-env.sh
```

The script verifies Python ≥3.10, installs required system packages, creates a
virtual environment with all dependencies, exports `PYTHONPATH`, and installs
pre-commit hooks. It also loads any variables in a `.env` file or prompts for
missing values such as API keys.

## Troubleshooting FAQ

**Q: Network errors when installing packages?**

Use the default PyPI mirror or the mirror in `docs/CI_SETUP.md` if your network blocks outbound HTTPS.

**Q: GitHub API rate limit when scraping?**

Export `GITHUB_TOKEN_REPO_STATS` with a personal token to increase limits or reduce the `--min-stars` argument when testing locally.

**Q: Paths not recognized on Windows?**

Run the tools in WSL or use forward slashes (e.g. `python scripts/inject_readme.py`).

### README injection must be idempotent

Running `python scripts/inject_readme.py` twice in a row should leave `README.md`
unchanged. CI checks this with `pytest -k test_inject_idempotent`. If the second
run rewrites the file, adjust the injector so only the table body between the
`<!-- TOP50:START -->` and `<!-- TOP50:END -->` markers is regenerated.

Whenever `data/top100.md` or `data/repos.json` change, regenerate the README and
commit the updated files so `tests/test_inject_dry_run.py` stays in sync. The
test tolerates minor score drift (±0.01) but still fails if the table structure
diverges.

### IssueLogger

Use the `issue-logger` command to post a GitHub issue or comment from scripts or
CI pipelines.

```bash
python -m agentic_index_cli.issue_logger \
  --repo owner/repo --new-issue \
  --title "CI Failure" --body "See logs for details"
```

The tool reads a token from `GITHUB_TOKEN` or falls back to
`GITHUB_TOKEN_ISSUES`.

#### Examples

Create an issue and assign a user:

```bash
python -m agentic_index_cli.issue_logger \
  --repo owner/repo --new-issue --title "Bug" \
  --body "Details" --assign your-user --label bug --milestone 1
```

Update the body of issue #5:

```bash
python -m agentic_index_cli.issue_logger --update \
  --repo owner/repo --issue-number 5 --body "Updated text"
```

You can also target an existing issue directly with a full URL:

```bash
python -m agentic_index_cli.issue_logger --comment \
  --issue-url https://github.com/owner/repo/issues/5 \
  --body "Looks good!"
```

Pass `--debug` to print API calls or `--dry-run` to simulate without creating
anything.
=======
See [ONBOARDING.md](./ONBOARDING.md) for full setup instructions. This file is kept for backward compatibility.
>>>>>>> fc502312
<|MERGE_RESOLUTION|>--- conflicted
+++ resolved
@@ -1,7 +1,6 @@
 # Development Guide
 
-<<<<<<< HEAD
-This page explains how to set up a working environment for Agentic Index contributors.
+See [ONBOARDING.md](./ONBOARDING.md) for full setup instructions. This file is kept for backward compatibility.
 
 ## Workflow
 
@@ -96,6 +95,3 @@
 
 Pass `--debug` to print API calls or `--dry-run` to simulate without creating
 anything.
-=======
-See [ONBOARDING.md](./ONBOARDING.md) for full setup instructions. This file is kept for backward compatibility.
->>>>>>> fc502312
