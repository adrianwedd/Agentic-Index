--- conflicted
+++ resolved
@@ -61,7 +61,6 @@
 # ─────────────────────────────  Badge helpers  ─────────────────────────────────
 
 
-<<<<<<< HEAD
 def fetch_badge(url: str, dest: Path) -> None:
     """Download an SVG badge or create a local placeholder when offline."""
     if os.getenv("CI_OFFLINE") == "1":
@@ -69,10 +68,6 @@
             return
         dest.write_text('<svg xmlns="http://www.w3.org/2000/svg"></svg>\n')
         return
-=======
-def _fetch(url: str, dest: Path) -> None:
-    """Download an SVG badge, retaining previous contents if offline."""
->>>>>>> a761227b
     try:
         with urllib.request.urlopen(url) as resp:
             dest.write_bytes(resp.read())
