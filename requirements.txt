pytest
pytest-cov
<<<<<<< HEAD
hypothesis
=======
requests
PyYAML
pytest-socket
responses
>>>>>>> 39044f37
<|MERGE_RESOLUTION|>--- conflicted
+++ resolved
@@ -1,10 +1,7 @@
 pytest
 pytest-cov
-<<<<<<< HEAD
 hypothesis
-=======
 requests
 PyYAML
 pytest-socket
-responses
->>>>>>> 39044f37
+responses