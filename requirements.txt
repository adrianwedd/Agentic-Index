pytest
pytest-cov
hypothesis
requests
PyYAML
pytest-socket
responses
<<<<<<< HEAD
rich
typer[all]
=======
jsonschema>=3.2
pydantic>=2
fastapi
httpx
matplotlib
pydeps
sphinx
sphinx_rtd_theme
uvicorn
httpx
>>>>>>> acec3322
<|MERGE_RESOLUTION|>--- conflicted
+++ resolved
@@ -5,10 +5,8 @@
 PyYAML
 pytest-socket
 responses
-<<<<<<< HEAD
 rich
 typer[all]
-=======
 jsonschema>=3.2
 pydantic>=2
 fastapi
@@ -18,5 +16,4 @@
 sphinx
 sphinx_rtd_theme
 uvicorn
-httpx
->>>>>>> acec3322
+httpx