--- conflicted
+++ resolved
@@ -84,9 +84,7 @@
   dependencies:
     - CR-AGENTIC-001
   priority: 2
-<<<<<<< HEAD
   status: done
-
 - id: 4
   description: Provide `scripts/e2e_test.sh` that chains scraping, enrichment, ranking and README injection using fixture data
   component: tests
@@ -107,6 +105,3 @@
     - 4
   priority: 3
   status: todo
-=======
-  status: done
->>>>>>> 58bb1e65
